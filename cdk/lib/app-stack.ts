import * as cdk from "aws-cdk-lib";
import * as ec2 from "aws-cdk-lib/aws-ec2";
import * as ecs from "aws-cdk-lib/aws-ecs";
import * as ecr from "aws-cdk-lib/aws-ecr";
import * as iam from "aws-cdk-lib/aws-iam";
import * as s3 from "aws-cdk-lib/aws-s3";
import * as elasticloadbalancingv2 from "aws-cdk-lib/aws-elasticloadbalancingv2";
import * as certificatemanager from "aws-cdk-lib/aws-certificatemanager";
import * as rds from "aws-cdk-lib/aws-rds";
import * as cloudfront from "aws-cdk-lib/aws-cloudfront";
import * as origins from "aws-cdk-lib/aws-cloudfront-origins";
import * as logs from "aws-cdk-lib/aws-logs";
import * as wafv2 from "aws-cdk-lib/aws-wafv2";
import * as secretsmanager from "aws-cdk-lib/aws-secretsmanager";
import { Construct } from "constructs";
import { Duration } from "aws-cdk-lib";

interface AppStackProps extends cdk.StackProps {
    readonly config: {
        readonly environmentVariables: { [key: string]: string };
        readonly secrets: string[];
    };
}

export class AppStack extends cdk.Stack {
    constructor(scope: Construct, id: string, props?: AppStackProps) {
        super(scope, id, props);

        const domainCert = certificatemanager.Certificate.fromCertificateArn(
            this,
            "DomainCertificate",
            process.env.CERTIFICATE_ARN!
        );

        const vpc = new ec2.Vpc(this, "AppVPC", {
            maxAzs: 2,
            subnetConfiguration: [
                {
                    cidrMask: 24,
                    name: "public",
                    subnetType: ec2.SubnetType.PUBLIC,
                },
                {
                    cidrMask: 24,
                    name: "private",
                    subnetType: ec2.SubnetType.PRIVATE_WITH_EGRESS,
                },
            ],
        });

        // Use the existing ECR repository
        const repository = ecr.Repository.fromRepositoryName(
            this,
            "AppRepository",
            process.env.REPOSITORY_NAME!
        );

        // Use S3 bucket for static assets
        const staticBucket = s3.Bucket.fromBucketName(
            this,
            "AppStaticBucket",
            process.env.STATIC_BUCKET_NAME!
        );

        // S3 Bucket for Uploads
        const uploadBucket = new s3.Bucket(this, "AppUploadBucket", {
            versioned: false,
            removalPolicy: cdk.RemovalPolicy.RETAIN,
            blockPublicAccess: s3.BlockPublicAccess.BLOCK_ALL,
            autoDeleteObjects: false,
            bucketName: process.env.UPLOAD_BUCKET_NAME!,
        });

        // Secret Manager App Secrets
        const secret = secretsmanager.Secret.fromSecretNameV2(
            this,
            "AppSecret",
            process.env.SECRET_NAME!
        );

        // Aurora Serverless Cluster
        const auroraCluster = new rds.DatabaseCluster(
            this,
            "AuroraServerlessCluster",
            {
                engine: rds.DatabaseClusterEngine.auroraPostgres({
                    version: rds.AuroraPostgresEngineVersion.VER_16_4,
                }),
                serverlessV2MinCapacity: 0.5,
                serverlessV2MaxCapacity: 1,
                vpc: vpc,
                vpcSubnets: {
                    subnetType: ec2.SubnetType.PRIVATE_WITH_EGRESS,
                },
                writer: rds.ClusterInstance.serverlessV2("main"),
                readers: [
<<<<<<< HEAD
                    ...(process.env.AURORA_READER_REPLICA !== 'false' 
                        ? [
                            rds.ClusterInstance.serverlessV2("replica", {
                                scaleWithWriter: true,
                            }),
                        ] 
                        : []),
=======
                    rds.ClusterInstance.serverlessV2("replica", {
                        scaleWithWriter: true,
                    }),
>>>>>>> b2d2bb44
                ],
                removalPolicy: cdk.RemovalPolicy.RETAIN,
                storageEncrypted: true,
                backup: {
                    retention: Duration.days(15),
                    preferredWindow: "06:00-07:00",
                },
                credentials: rds.Credentials.fromSecret(secret),
            }
        );

        // ECS Cluster
        const cluster = new ecs.Cluster(this, "AppCluster", {
            vpc: vpc,
            clusterName: process.env.ECS_CLUSTER_NAME!,
        });

        // Create task role for S3UploadBucket
        const taskRole = new iam.Role(this, "TaskRole", {
            assumedBy: new iam.ServicePrincipal("ecs-tasks.amazonaws.com"),
        });

        uploadBucket.grantReadWrite(taskRole);

        // Fargate Task Definition
        const taskDefinition = new ecs.FargateTaskDefinition(
            this,
            "AppTaskDefinition",
            {
                memoryLimitMiB: 512,
                cpu: 256,
                taskRole: taskRole,
            }
        );

        /* ====  GET ENVIROMENT VARIABLES ==== */

        // Get environment variables

        // Create environment variables
        const envVars: { [key: string]: string } = {
            ...props?.config?.environmentVariables,
            PORT: "3000",
        };

        // Get environment variable keys
        const envKeys = Object.keys(envVars);

        // Get secret keys from configuration
        const secrets = props?.config?.secrets || [];

        // Add container to task definition
        taskDefinition.addContainer("AppContainer", {
            image: ecs.ContainerImage.fromEcrRepository(repository),
            portMappings: [
                {
                    containerPort: 3000,
                    protocol: ecs.Protocol.TCP,
                    appProtocol: ecs.AppProtocol.http,
                    name: "http",
                },
            ],
            logging: ecs.LogDrivers.awsLogs({
                streamPrefix: "app-container",
                logRetention: logs.RetentionDays.ONE_WEEK,
            }),
            environment: envKeys.reduce(
                (acc, key) => ({
                    ...acc,
                    [key]: envVars[key],
                }),
                {}
            ),
            secrets: secrets.reduce((acc, key) => {
                return {
                    ...acc,
                    [key]: ecs.Secret.fromSecretsManager(secret, key),
                };
            }, {} as { [key: string]: ecs.Secret }),
            healthCheck: {
                command: [
                    "CMD-SHELL",
                    "sh -c 'curl -f http://$(hostname -i):3000/api/healthCheck || exit 1'",
                ],
                interval: Duration.seconds(30),
                timeout: Duration.seconds(5),
                retries: 3,
                startPeriod: Duration.seconds(120),
            },
        });

        // Security Group for ALB
        const albSecurityGroup = new ec2.SecurityGroup(
            this,
            "AppALBSecurityGroup",
            {
                vpc,
                allowAllOutbound: true,
                description: "Security group for application load balancer",
            }
        );

        // Allow ALB to receive traffic from cloudfront
        albSecurityGroup.addIngressRule(
            ec2.Peer.anyIpv4(),
            ec2.Port.tcp(443),
            "Allow HTTPS traffic"
        );

        // Allow ALB to receive traffic from the Fargate service
        albSecurityGroup.addIngressRule(
            ec2.Peer.anyIpv4(),
            ec2.Port.tcp(3000),
            "Allow HTTP traffic"
        );

        // Application Load Balancer
        const alb = new elasticloadbalancingv2.ApplicationLoadBalancer(
            this,
            "AppLoadBalancer",
            {
                vpc,
                internetFacing: true,
                vpcSubnets: { subnetType: ec2.SubnetType.PUBLIC },
                securityGroup: albSecurityGroup,
            }
        );

        // ALB Listener
        const listener = alb.addListener("https", {
            port: 443,
            protocol: elasticloadbalancingv2.ApplicationProtocol.HTTPS,
            certificates: [domainCert],
        });

        const serviceSecurityGroup = new ec2.SecurityGroup(
            this,
            "ServiceSecurityGroup",
            {
                vpc,
                allowAllOutbound: true,
                description: "Security group for Fargate service",
            }
        );

        // Allow to ALB from servicex
        serviceSecurityGroup.addIngressRule(
            albSecurityGroup,
            ec2.Port.tcp(3000),
            "Allow inbound from ALB"
        );

        const dbSecurityGroup = auroraCluster.connections.securityGroups[0];

        dbSecurityGroup.addIngressRule(
            serviceSecurityGroup,
            ec2.Port.tcp(5432),
            "Allow Aurora access from ECS tasks"
        );

        // Fargate Service
        const fargateService = new ecs.FargateService(
            this,
            "AppFargateService",
            {
                cluster,
                taskDefinition,
                desiredCount: 2,
                assignPublicIp: false,
                circuitBreaker: { rollback: true },
                securityGroups: [serviceSecurityGroup],
                vpcSubnets: { subnetType: ec2.SubnetType.PRIVATE_WITH_EGRESS },
                healthCheckGracePeriod: Duration.seconds(120),
            }
        );

        // Add target group to listener
        listener.addTargets("ApplicationFleet", {
            targets: [fargateService],
            port: 3000,
            protocol: elasticloadbalancingv2.ApplicationProtocol.HTTP,
            healthCheck: {
                path: "/api/healthCheck",
                unhealthyThresholdCount: 2,
                healthyThresholdCount: 2,
                interval: Duration.seconds(60),
                timeout: Duration.seconds(5),
                healthyHttpCodes: "200-299",
            },
        });

        const albCachePolicy = new cloudfront.CachePolicy(
            this,
            "CustomCachePolicy",
            {
                cachePolicyName: "CustomALBCachePolicy",
                comment: "Cache policy for ALB origin with Host header",
                defaultTtl: Duration.days(1),
                minTtl: Duration.seconds(0),
                maxTtl: Duration.days(365),
                headerBehavior:
                    cloudfront.CacheHeaderBehavior.allowList("Host"),
                enableAcceptEncodingGzip: true,
                enableAcceptEncodingBrotli: true,
            }
        ); // To send the Host header to the origin for SSL certificate validation

        // WAFv2 WebACL
        const WebAcl = new wafv2.CfnWebACL(this, "AppWebACL", {
            scope: "CLOUDFRONT",
            defaultAction: {
                allow: {},
            },
            visibilityConfig: {
                cloudWatchMetricsEnabled: true,
                metricName: "AppWebACL",
                sampledRequestsEnabled: true,
            },
            rules: [
                {
                    name: "AllowAll",
                    priority: 0,
                    statement: {
                        managedRuleGroupStatement: {
                            vendorName: "AWS",
                            name: "AWSManagedRulesCommonRuleSet",
                        },
                    },
                    overrideAction: {
                        none: {},
                    },
                    visibilityConfig: {
                        sampledRequestsEnabled: true,
                        cloudWatchMetricsEnabled: true,
                        metricName: "AllowAll",
                    },
                },
                {
                    name: "IPRateLimitingRule",
                    priority: 1,
                    statement: {
                        rateBasedStatement: {
                            limit: 600,
                            aggregateKeyType: "IP",
                        },
                    },
                    action: {
                        block: {},
                    },
                    visibilityConfig: {
                        sampledRequestsEnabled: true,
                        cloudWatchMetricsEnabled: true,
                        metricName: "IPRateLimitingRule",
                    },
                },
            ],
        });

        // CloudFront Distribution
        const distribution = new cloudfront.Distribution(
            this,
            "AppDistribution",
            {
                defaultBehavior: {
                    origin: new origins.LoadBalancerV2Origin(alb, {
                        protocolPolicy:
                            cloudfront.OriginProtocolPolicy.HTTPS_ONLY,
                    }),
                    viewerProtocolPolicy:
                        cloudfront.ViewerProtocolPolicy.REDIRECT_TO_HTTPS,
                    cachePolicy: albCachePolicy,
                    allowedMethods: cloudfront.AllowedMethods.ALLOW_ALL,
                    originRequestPolicy:
                        cloudfront.OriginRequestPolicy.ALL_VIEWER,
                },
                additionalBehaviors: {
                    "static/*": {
                        origin: origins.S3BucketOrigin.withOriginAccessControl(
                            staticBucket
                        ),
                        viewerProtocolPolicy:
                            cloudfront.ViewerProtocolPolicy.REDIRECT_TO_HTTPS,
                        cachePolicy: cloudfront.CachePolicy.CACHING_OPTIMIZED,
                        allowedMethods:
                            cloudfront.AllowedMethods.ALLOW_GET_HEAD,
                    },
                },
                certificate: domainCert,
                domainNames: [
                    process.env.DOMAIN_NAME!,
                    "www." + process.env.DOMAIN_NAME!,
                ],
                webAclId: WebAcl.attrArn,
            }
        );

        // Update policy for GitHub Actions role to deploy
        const githubActionsRole = iam.Role.fromRoleArn(
            this,
            "GitHubActionsRole",
            `arn:aws:iam::${this.account}:role/${process.env
                .GITHUB_ACTIONS_ROLE_NAME!}`
        );

        githubActionsRole.addToPrincipalPolicy(
            new iam.PolicyStatement({
                actions: ["cloudfront:CreateInvalidation"],
                resources: [
                    `arn:aws:cloudfront::${this.account}:distribution/${distribution.distributionId}`,
                ],
            })
        );

        githubActionsRole.addToPrincipalPolicy(
            new iam.PolicyStatement({
                actions: ["ecs:UpdateService"],
                resources: [fargateService.serviceArn],
            })
        );

        githubActionsRole.addToPrincipalPolicy(
            new iam.PolicyStatement({
                actions: [
                    "ecs:DescribeTaskDefinition",
                    "ecs:RegisterTaskDefinition",
                ],
                resources: ["*"],
            })
        );

        githubActionsRole.addToPrincipalPolicy(
            new iam.PolicyStatement({
                actions: ["iam:PassRole"],
                resources: ["*"],
            })
        );

        // Outputs
        new cdk.CfnOutput(this, "CloudFrontDistribution", {
            value: distribution.distributionId,
        });

        new cdk.CfnOutput(this, "ECSCluster", {
            value: cluster.clusterName,
        });

        new cdk.CfnOutput(this, "ECSService", {
            value: fargateService.serviceName,
        });

        new cdk.CfnOutput(this, "CloudFrontURL", {
            value: `https://${distribution.domainName}`,
        });
    }
}<|MERGE_RESOLUTION|>--- conflicted
+++ resolved
@@ -94,7 +94,6 @@
                 },
                 writer: rds.ClusterInstance.serverlessV2("main"),
                 readers: [
-<<<<<<< HEAD
                     ...(process.env.AURORA_READER_REPLICA !== 'false' 
                         ? [
                             rds.ClusterInstance.serverlessV2("replica", {
@@ -102,11 +101,6 @@
                             }),
                         ] 
                         : []),
-=======
-                    rds.ClusterInstance.serverlessV2("replica", {
-                        scaleWithWriter: true,
-                    }),
->>>>>>> b2d2bb44
                 ],
                 removalPolicy: cdk.RemovalPolicy.RETAIN,
                 storageEncrypted: true,
